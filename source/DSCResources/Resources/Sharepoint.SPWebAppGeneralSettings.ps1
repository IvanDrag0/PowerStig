# Copyright (c) Microsoft Corporation. All rights reserved.
# Licensed under the MIT License.

$rules = Select-Rule -Type SharePointSPWebAppGeneralSettingsRule -RuleList $stig.RuleList

$configStringBuilder = New-Object -TypeName System.Text.StringBuilder
<<<<<<< HEAD
$rulePropertyStringBuilder = New-Object -TypeName System.Text.StringBuilder
=======
[void] $configStringBuilder.AppendLine("SPWebAppGeneralSettings {0}`n{`n`tWebAppUrl = ""$WebAppUrl""") -f $blockTitle
>>>>>>> 2bff9d2d

foreach ($rule in $rules)
{
    if ($vulnIDs)
    {
        $vulnIDs += ' ' + $rule.ID
    }
    else
    {
        $vulnIDs = $rule.ID
    }
<<<<<<< HEAD
    [void] $rulePropertyStringBuilder.AppendLine("`t" + $rule.PropertyName + " = '" + $rule.PropertyValue + "'")
=======
    $ruleProperty = $rule.PropertyName + " = '" + $rule.PropertyValue +"'"
    [void] $configStringBuilder.AppendLine("`t" + $ruleProperty)
>>>>>>> 2bff9d2d
}

[void] $configStringBuilder.AppendLine("`tPsDscRunAsCredential = " + '$SetupAccount')

$blockTitle = "[$($vulnIDs)]"
<<<<<<< HEAD
[void] $configStringBuilder.AppendLine("SPWebAppGeneralSettings $blockTitle`n{`n`tWebAppUrl = ""$WebAppUrl""")
[void] $configStringBuilder.AppendLine($rulePropertyStringBuilder)
[void] $configStringBuilder.AppendLine("`tPsDscRunAsCredential = `$SetupAccount")
[void] $configStringBuilder.AppendLine('}')
$scriptblockString = $configStringBuilder
=======

[void] $configStringBuilder.AppendLine('}')
>>>>>>> 2bff9d2d
$scriptblock = [scriptblock]::Create($scriptblockString)
$scriptblock.Invoke()<|MERGE_RESOLUTION|>--- conflicted
+++ resolved
@@ -4,11 +4,7 @@
 $rules = Select-Rule -Type SharePointSPWebAppGeneralSettingsRule -RuleList $stig.RuleList
 
 $configStringBuilder = New-Object -TypeName System.Text.StringBuilder
-<<<<<<< HEAD
 $rulePropertyStringBuilder = New-Object -TypeName System.Text.StringBuilder
-=======
-[void] $configStringBuilder.AppendLine("SPWebAppGeneralSettings {0}`n{`n`tWebAppUrl = ""$WebAppUrl""") -f $blockTitle
->>>>>>> 2bff9d2d
 
 foreach ($rule in $rules)
 {
@@ -20,26 +16,16 @@
     {
         $vulnIDs = $rule.ID
     }
-<<<<<<< HEAD
     [void] $rulePropertyStringBuilder.AppendLine("`t" + $rule.PropertyName + " = '" + $rule.PropertyValue + "'")
-=======
-    $ruleProperty = $rule.PropertyName + " = '" + $rule.PropertyValue +"'"
-    [void] $configStringBuilder.AppendLine("`t" + $ruleProperty)
->>>>>>> 2bff9d2d
 }
 
 [void] $configStringBuilder.AppendLine("`tPsDscRunAsCredential = " + '$SetupAccount')
 
 $blockTitle = "[$($vulnIDs)]"
-<<<<<<< HEAD
 [void] $configStringBuilder.AppendLine("SPWebAppGeneralSettings $blockTitle`n{`n`tWebAppUrl = ""$WebAppUrl""")
 [void] $configStringBuilder.AppendLine($rulePropertyStringBuilder)
 [void] $configStringBuilder.AppendLine("`tPsDscRunAsCredential = `$SetupAccount")
 [void] $configStringBuilder.AppendLine('}')
 $scriptblockString = $configStringBuilder
-=======
-
-[void] $configStringBuilder.AppendLine('}')
->>>>>>> 2bff9d2d
 $scriptblock = [scriptblock]::Create($scriptblockString)
 $scriptblock.Invoke()
# Copyright (c) Microsoft Corporation. All rights reserved.
# Licensed under the MIT License.

@{
# Script module or binary module file associated with this manifest.
RootModule = 'PowerStig.psm1'

# Version number of this module.
<<<<<<< HEAD
ModuleVersion = '3.0.1'
=======
ModuleVersion = '3.0.0'
>>>>>>> e741e6c7

# ID used to uniquely identify this module
GUID = 'a132f6a5-8f96-4942-be25-b213ee7e4af3'

# Author of this module
Author = 'Adam Haynes'

# Company or vendor of this module
CompanyName = 'Microsoft Corporation'

# Copyright statement for this module
Copyright = '(c) 2017 Adam Haynes. All rights reserved.'

# Description of the functionality provided by this module
Description = 'The PowerStig module provides a set of PowerShell classes to access DISA STIG settings extracted from the xccdf. The module provides a unified way to access the parsed STIG data by enabling the concepts of:
1. Exceptions (overriding and auto-documenting)
2. Ignoring a single or entire class of rules (auto-documenting)
3. Organizational settings to address STIG rules that have allowable ranges.

This module is intended to be used by additional automation as a lightweight portable “database” to audit and enforce the parsed STIG data.'

# Minimum version of the Windows PowerShell engine required by this module
PowerShellVersion = '5.1'

# Minimum version of the common language runtime (CLR) required by this module. This prerequisite is valid for the PowerShell Desktop edition only.
CLRVersion = '4.0'

# Modules that must be imported into the global environment prior to importing this module
RequiredModules  = @(
    @{ModuleName = 'AuditPolicyDsc'; ModuleVersion = '1.2.0.0'},
    @{ModuleName = 'AccessControlDsc'; ModuleVersion = '1.3.0.0'},
    @{ModuleName = 'FileContentDsc'; ModuleVersion = '1.1.0.108'},
    @{ModuleName = 'PolicyFileEditor'; ModuleVersion = '3.0.1'},
    @{ModuleName = 'SecurityPolicyDsc'; ModuleVersion = '2.4.0.0'},
    @{ModuleName = 'SqlServerDsc'; ModuleVersion = '12.1.0.0'},
    @{ModuleName = 'WindowsDefenderDsc'; ModuleVersion = '1.0.0.0'},
    @{ModuleName = 'xDnsServer'; ModuleVersion = '1.11.0.0'},
    @{ModuleName = 'xPSDesiredStateConfiguration'; ModuleVersion = '8.3.0.0'},
    @{ModuleName = 'xWebAdministration'; ModuleVersion = '2.5.0.0'},
    @{ModuleName = 'xWinEventLog'; ModuleVersion = '1.2.0.0'}
)

# DSC resources to export from this module
DscResourcesToExport = @(
    'DotNetFramework',
    'FireFox',
    'IisServer',
    'IisSite',
    'InternetExplorer',
    'Office',
    'OracleJRE',
    'SqlServer',
    'WindowsClient',
    'WindowsDnsServer',
    'WindowsFirewall',
    'WindowsServer'
)

# Functions to export from this module, for best performance, do not use wildcards and do not delete the entry, use an empty array if there are no functions to export.
FunctionsToExport = @(
    'Get-DomainName',
    'Get-Stig',
    'New-StigCheckList'
)

# Cmdlets to export from this module, for best performance, do not use wildcards and do not delete the entry, use an empty array if there are no cmdlets to export.
CmdletsToExport = @()

# Variables to export from this module
VariablesToExport = @()

# Aliases to export from this module, for best performance, do not use wildcards and do not delete the entry, use an empty array if there are no aliases to export.
AliasesToExport = @()

# Private data to pass to the module specified in RootModule/ModuleToProcess. This may also contain a PSData hashtable with additional module metadata used by PowerShell.
PrivateData = @{

    PSData = @{

        # Tags applied to this module. These help with module discovery in online galleries.
        Tags = 'DSC','DesiredStateConfiguration','STIG','PowerStig'

        # A URL to the license for this module.
        LicenseUri = 'https://github.com/Microsoft/PowerStig/blob/master/LICENSE'

        # A URL to the main website for this project.
        ProjectUri = 'https://github.com/Microsoft/PowerStig'

        # ReleaseNotes of this module
        ReleaseNotes = 'NEW

        * Introduces class support for each rule type
        * The STIG class now contains an array of rule objects vs xml elements
        * Orgsettings, Exceptions, and Rule skips are all supported by the Rule base class
        * Rule help is provided for any loaded rule.
          * See the [wiki](https://github.com/Microsoft/PowerStig/wiki/GettingRuleHelp) for more information.
        * Major code refactor to simplify maintenance and usage
        * [Breaking Change] The STIG class constructor no longer accepts Orgsettings, Exceptions, or Rule skips
          * That functionality has move to the load rule method
        * DSC composite resource parameter validation for version numbers has been removed
          * The STIG class validates all input and will throw an error if invalid data is provided.
        * The Get-StigList has be updated and renamed to Get-Stig to return the STIG class

        UPDATES

        * Fixed [#241](https://github.com/Microsoft/PowerStig/issues/241): [WindowsFeatureRule] PsDesiredStateConfiguration\WindowsOptionalFeature doesn''t properly handle features that return $null
        * Fixed [#258](https://github.com/Microsoft/PowerStig/issues/258): New-StigChecklist will not accept a path without an explicit filename
        * Fixed [#243](https://github.com/Microsoft/PowerStig/issues/243): [V-46515] Windows-All-IE11-1.15 Rawstring typo
        * Fixed [#289](https://github.com/Microsoft/PowerStig/issues/289): Updated DocumentRule and DocumentRuleConvert Classes to parse correctly.
        * Fixed [#284](https://github.com/Microsoft/PowerStig/issues/284): [V-74415] [V-74413] Windows 10 STIG rule V-74415 and V-74413 should not contain white space in key
        * Fixed [290](https://github.com/Microsoft/PowerStig/issues/290): [V-76731] IIS Server STIG V-76731 fails to properly set STIG guidance because rule is not split.
        * Fixed [314](https://github.com/Microsoft/PowerStig/issues/314): Update PowerSTIG to Utilize LogTargetW3C parameter in xWebAdministration 2.5.0.0.
        * Fixed [334](https://github.com/Microsoft/PowerStig/issues/334): Update PowerStig to utilize AccessControlDsc 1.3.0.0
        * Fixed [331](https://github.com/Microsoft/PowerStig/issues/331): 2012/R2 [V-39325] 2016 [V-73373], [V-73389] PermissionRule.Convert CheckContent Match Parser Update
        * Fixed [320](https://github.com/Microsoft/PowerStig/issues/320): IIS Site STIG doesn''t correctly convert STIGS that contain "SSL Settings" in raw string

        * Added the following STIGs
          * IIS Site 8.5 V1R6 [#276](https://github.com/Microsoft/PowerStig/issues/276)
          * Windows Firewall STIG V1R7 [#319](https://github.com/Microsoft/PowerStig/issues/319)

        * Removed the following STIGs
          * Windows Server 2012 R2 DC 2.12
          * Windows Server 2012 R2 DSN 1.7
          * Active Directory Domain 2.9
          * IIS Server 8.5 1.3
          * IIS Site 8.5 1.2
          * Removed: Internet Explorer 1.13'
        } # End of PSData hashtable
    } # End of PrivateData hashtable
}<|MERGE_RESOLUTION|>--- conflicted
+++ resolved
@@ -6,11 +6,7 @@
 RootModule = 'PowerStig.psm1'
 
 # Version number of this module.
-<<<<<<< HEAD
 ModuleVersion = '3.0.1'
-=======
-ModuleVersion = '3.0.0'
->>>>>>> e741e6c7
 
 # ID used to uniquely identify this module
 GUID = 'a132f6a5-8f96-4942-be25-b213ee7e4af3'
@@ -100,44 +96,10 @@
         ProjectUri = 'https://github.com/Microsoft/PowerStig'
 
         # ReleaseNotes of this module
-        ReleaseNotes = 'NEW
+        ReleaseNotes = 'UPDATES
 
-        * Introduces class support for each rule type
-        * The STIG class now contains an array of rule objects vs xml elements
-        * Orgsettings, Exceptions, and Rule skips are all supported by the Rule base class
-        * Rule help is provided for any loaded rule.
-          * See the [wiki](https://github.com/Microsoft/PowerStig/wiki/GettingRuleHelp) for more information.
-        * Major code refactor to simplify maintenance and usage
-        * [Breaking Change] The STIG class constructor no longer accepts Orgsettings, Exceptions, or Rule skips
-          * That functionality has move to the load rule method
-        * DSC composite resource parameter validation for version numbers has been removed
-          * The STIG class validates all input and will throw an error if invalid data is provided.
-        * The Get-StigList has be updated and renamed to Get-Stig to return the STIG class
-
-        UPDATES
-
-        * Fixed [#241](https://github.com/Microsoft/PowerStig/issues/241): [WindowsFeatureRule] PsDesiredStateConfiguration\WindowsOptionalFeature doesn''t properly handle features that return $null
-        * Fixed [#258](https://github.com/Microsoft/PowerStig/issues/258): New-StigChecklist will not accept a path without an explicit filename
-        * Fixed [#243](https://github.com/Microsoft/PowerStig/issues/243): [V-46515] Windows-All-IE11-1.15 Rawstring typo
-        * Fixed [#289](https://github.com/Microsoft/PowerStig/issues/289): Updated DocumentRule and DocumentRuleConvert Classes to parse correctly.
-        * Fixed [#284](https://github.com/Microsoft/PowerStig/issues/284): [V-74415] [V-74413] Windows 10 STIG rule V-74415 and V-74413 should not contain white space in key
-        * Fixed [290](https://github.com/Microsoft/PowerStig/issues/290): [V-76731] IIS Server STIG V-76731 fails to properly set STIG guidance because rule is not split.
-        * Fixed [314](https://github.com/Microsoft/PowerStig/issues/314): Update PowerSTIG to Utilize LogTargetW3C parameter in xWebAdministration 2.5.0.0.
-        * Fixed [334](https://github.com/Microsoft/PowerStig/issues/334): Update PowerStig to utilize AccessControlDsc 1.3.0.0
-        * Fixed [331](https://github.com/Microsoft/PowerStig/issues/331): 2012/R2 [V-39325] 2016 [V-73373], [V-73389] PermissionRule.Convert CheckContent Match Parser Update
-        * Fixed [320](https://github.com/Microsoft/PowerStig/issues/320): IIS Site STIG doesn''t correctly convert STIGS that contain "SSL Settings" in raw string
-
-        * Added the following STIGs
-          * IIS Site 8.5 V1R6 [#276](https://github.com/Microsoft/PowerStig/issues/276)
-          * Windows Firewall STIG V1R7 [#319](https://github.com/Microsoft/PowerStig/issues/319)
-
-        * Removed the following STIGs
-          * Windows Server 2012 R2 DC 2.12
-          * Windows Server 2012 R2 DSN 1.7
-          * Active Directory Domain 2.9
-          * IIS Server 8.5 1.3
-          * IIS Site 8.5 1.2
-          * Removed: Internet Explorer 1.13'
+* Fixed [#350](https://github.com/Microsoft/PowerStig/issues/350): Updates to fix Skip rules not working correctly
+* Fixed [#348](https://github.com/Microsoft/PowerStig/issues/348): Update to DnsServer Schema to correct typo.'
         } # End of PSData hashtable
     } # End of PrivateData hashtable
 }
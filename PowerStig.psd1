--- conflicted
+++ resolved
@@ -6,11 +6,7 @@
 RootModule = 'PowerStig.psm1'
 
 # Version number of this module.
-<<<<<<< HEAD
 ModuleVersion = '3.1.0'
-=======
-ModuleVersion = '3.0.1'
->>>>>>> b7a46643
 
 # ID used to uniquely identify this module
 GUID = 'a132f6a5-8f96-4942-be25-b213ee7e4af3'
@@ -100,14 +96,10 @@
         ProjectUri = 'https://github.com/Microsoft/PowerStig'
 
         # ReleaseNotes of this module
-<<<<<<< HEAD
-        ReleaseNotes = ''
-=======
         ReleaseNotes = 'UPDATES
 
 * Fixed [#350](https://github.com/Microsoft/PowerStig/issues/350): Updates to fix Skip rules not working correctly
 * Fixed [#348](https://github.com/Microsoft/PowerStig/issues/348): Update to DnsServer Schema to correct typo.'
->>>>>>> b7a46643
         } # End of PSData hashtable
     } # End of PrivateData hashtable
 }
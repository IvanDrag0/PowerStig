# Copyright (c) Microsoft Corporation. All rights reserved.
# Licensed under the MIT License.

using module ..\helper.psm1
using module ..\..\PowerStig.psm1

<#
    .SYNOPSIS
        A composite DSC resource to manage the Windows Server STIG settings
    .PARAMETER OsVersion
        The version of the server operating system STIG to apply and monitor
    .PARAMETER OsRole
        The role of the server operating system STIG to apply and monitor. This value further
        filters the OsVersion to select the exact STIG to apply
    .PARAMETER StigVersion
        Uses the OsVersion and OsRole to select the version of the STIG to apply and monitor. If
        this parameter is not provided, the most recent version of the STIG is automatically selected.
    .PARAMETER ForestName
        A string that sets the forest name for items such as security group. The input should be the FQDN of the forest.
        If this is omitted the forest name of the computer that generates the configuration will be used.
    .PARAMETER DomainName
        A string that sets the domain name for items such as security group. The input should be the FQDN of the domain.
        If this is omitted the domain name of the computer that generates the configuration will be used.
    .PARAMETER Exception
        A hashtable of StigId=Value key pairs that are injected into the STIG data and applied to
        the target node. The title of STIG settings are tagged with the text ‘Exception’ to identify
        the exceptions to policy across the data center when you centralize DSC log collection.
    .PARAMETER OrgSettings
        The path to the xml file that contains the local organizations preferred settings for STIG
        items that have allowable ranges.
    .PARAMETER SkipRule
        The SkipRule Node is injected into the STIG data and applied to the taget node. The title
        of STIG settings are tagged with the text 'Skip' to identify the skips to policy across the
        data center when you centralize DSC log collection.
    .PARAMETER SkipRuleType
        All STIG rule IDs of the specified type are collected in an array and passed to the Skip-Rule
        function. Each rule follows the same process as the SkipRule parameter.
#>
Configuration WindowsServer
{
    [CmdletBinding()]
    param
    (
        [Parameter(Mandatory = $true)]
        [string]
        $OsVersion,

        [Parameter(Mandatory = $true)]
        [string]
        $OsRole,

        [Parameter()]
        [ValidateNotNullOrEmpty()]
<<<<<<< HEAD
=======
        [ValidateSet('2.12', '2.13', '2.14', '1.6', '1.7')]
>>>>>>> b5726196
        [version]
        $StigVersion,

        [Parameter()]
        [ValidateNotNullOrEmpty()]
        [string]
        $ForestName,

        [Parameter()]
        [ValidateNotNullOrEmpty()]
        [string]
        $DomainName,

        [Parameter()]
        [ValidateNotNullOrEmpty()]
        [hashtable]
        $Exception,

        [Parameter()]
        [ValidateNotNullOrEmpty()]
        [string]
        $OrgSettings,

        [Parameter()]
        [ValidateNotNullOrEmpty()]
        [string[]]
        $SkipRule,

        [Parameter()]
        [ValidateNotNullOrEmpty()]
        [string[]]
        $SkipRuleType
    )

    ##### BEGIN DO NOT MODIFY #####
    $stig = [STIG]::New('WindowsServer', $OsVersion, $OsRole, $StigVersion)
    $stig.LoadRules($OrgSettings, $Exception, $SkipRule, $SkipRuleType)

    # $resourcePath is exported from the helper module in the header
    # Process Skipped rules
    Import-DscResource -ModuleName PSDesiredStateConfiguration -ModuleVersion 1.1
    . "$resourcePath\windows.Script.skip.ps1"
    ##### END DO NOT MODIFY #####

    Import-DscResource -ModuleName AccessControlDsc -ModuleVersion 1.2.0.0
    . "$resourcePath\windows.AccessControl.ps1"

    Import-DscResource -ModuleName AuditPolicyDsc -ModuleVersion 1.2.0.0
    . "$resourcePath\windows.AuditPolicySubcategory.ps1"

    Import-DscResource -ModuleName PolicyFileEditor -ModuleVersion 3.0.1
    . "$resourcePath\windows.cAdministrativeTemplateSetting.ps1"

    Import-DscResource -ModuleName PSDesiredStateConfiguration -ModuleVersion 1.1
    . "$resourcePath\windows.Script.wmi.ps1"
    . "$resourcePath\windows.WindowsFeature.ps1"

    Import-DscResource -ModuleName SecurityPolicyDsc -ModuleVersion 2.4.0.0
    . "$resourcePath\windows.AccountPolicy.ps1"
    . "$resourcePath\windows.UserRightsAssignment.ps1"
    . "$resourcePath\windows.SecurityOption.ps1"

    Import-DscResource -ModuleName xPSDesiredStateConfiguration -ModuleVersion 8.3.0.0
    . "$resourcePath\windows.xService.ps1"
    . "$resourcePath\windows.xRegistry.ps1"
}<|MERGE_RESOLUTION|>--- conflicted
+++ resolved
@@ -51,10 +51,6 @@
 
         [Parameter()]
         [ValidateNotNullOrEmpty()]
-<<<<<<< HEAD
-=======
-        [ValidateSet('2.12', '2.13', '2.14', '1.6', '1.7')]
->>>>>>> b5726196
         [version]
         $StigVersion,
 

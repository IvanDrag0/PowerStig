$script:DSCCompositeResourceName = ($MyInvocation.MyCommand.Name -split '\.')[0]
. $PSScriptRoot\.tests.header.ps1
# Header

# Using try/finally to always cleanup even if something awful happens.
try
{
    #region Integration Tests
    $configFile = Join-Path -Path $PSScriptRoot -ChildPath "$($script:DSCCompositeResourceName).config.ps1"
    . $configFile

    $stigList = Get-StigVersionTable -CompositeResourceName $script:DSCCompositeResourceName

    #region Integration Tests
    foreach ($stig in $stigList)
    {
        Describe "Framework $($stig.TechnologyRole) $($stig.StigVersion) mof output" {

        It 'Should compile the MOF without throwing' {
            {
                & "$($script:DSCCompositeResourceName)_config" `
                -FrameworkVersion $stig.TechnologyRole `
                -StigVersion $stig.StigVersion `
                -OutputPath $TestDrive
            } | Should -Not -Throw
        }

        [xml] $dscXml = Get-Content -Path $stig.Path

        if (Test-AutomatableRuleType -StigObject $dscXml)
        {
            $configurationDocumentPath = "$TestDrive\localhost.mof"

            $instances = [Microsoft.PowerShell.DesiredStateConfiguration.Internal.DscClassCache]::ImportInstances($configurationDocumentPath, 4)

            Context 'Registry' {
                $hasAllSettings = $true
                $dscXml = @($dscXml.DISASTIG.RegistryRule.Rule)
                $dscMof = $instances |
                    Where-Object {$PSItem.ResourceID -match "\[xRegistry\]"}

<<<<<<< HEAD
            foreach ($setting in $dscXml)
            {
                If (-not ($dscMof.ResourceID -match $setting.id) )
                {
                    Write-Warning -Message "Missing registry Setting $($setting.id)"
                    $hasAllSettings = $false
=======
                foreach ($setting in $dscXml)
                {
                    If (-not ($dscMof.ResourceID -match $setting.Id) )
                    {
                        Write-Warning -Message "Missing registry Setting $($setting.Id)"
                        $hasAllSettings = $false
                    }
>>>>>>> c964b48b
                }

<<<<<<< HEAD
            It "Should have $($dscXml.count) Registry settings" {
                $hasAllSettings | Should -Be $true
=======
                It "Should have $($dscXml.Count) Registry settings" {
                    $hasAllSettings | Should Be $true
                }
>>>>>>> c964b48b
            }
        }
    }
}
#endregion Tests
}
finally
{
    Restore-TestEnvironment -TestEnvironment $TestEnvironment
}
<|MERGE_RESOLUTION|>--- conflicted
+++ resolved
@@ -39,14 +39,6 @@
                 $dscMof = $instances |
                     Where-Object {$PSItem.ResourceID -match "\[xRegistry\]"}
 
-<<<<<<< HEAD
-            foreach ($setting in $dscXml)
-            {
-                If (-not ($dscMof.ResourceID -match $setting.id) )
-                {
-                    Write-Warning -Message "Missing registry Setting $($setting.id)"
-                    $hasAllSettings = $false
-=======
                 foreach ($setting in $dscXml)
                 {
                     If (-not ($dscMof.ResourceID -match $setting.Id) )
@@ -54,17 +46,11 @@
                         Write-Warning -Message "Missing registry Setting $($setting.Id)"
                         $hasAllSettings = $false
                     }
->>>>>>> c964b48b
                 }
 
-<<<<<<< HEAD
-            It "Should have $($dscXml.count) Registry settings" {
-                $hasAllSettings | Should -Be $true
-=======
                 It "Should have $($dscXml.Count) Registry settings" {
                     $hasAllSettings | Should Be $true
                 }
->>>>>>> c964b48b
             }
         }
     }

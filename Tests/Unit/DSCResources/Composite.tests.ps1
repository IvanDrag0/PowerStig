$script:DSCModuleName = 'PowerStig'
# Header

$script:moduleRoot = Split-Path -Parent (Split-Path -Parent (Split-Path -Parent $PSScriptRoot))
Import-Module (Join-Path -Path $moduleRoot -ChildPath 'Tools\TestHelper\TestHelper.psm1') -Force

Describe 'Common Tests - Configuration Module Requirements' {

    $manifestPath = "$script:moduleRoot\$script:DSCModuleName.psd1"
    $Manifest = Import-PowerShellDataFile -Path $manifestPath

    Context "$script:DSCModuleName module manifest properties" {

        It 'Should contain a module manifest that aligns to the folder and module names' {
            Test-Path -Path $manifestPath | Should Be True
        }
        It 'Should be a valid Manifest' {
            {Microsoft.PowerShell.Core\Test-ModuleManifest -Path $manifestPath } |
            Should Not Throw
        }
        It "Manifest $script:DSCModuleName.psd1 should import as a data file" {
            $Manifest | Should BeOfType 'Hashtable'
        }
        It 'Should have a GUID in the manifest' {
            $Manifest.GUID | Should Match '[a-f0-9]{8}-[a-f0-9]{4}-[a-f0-9]{4}-[a-f0-9]{4}-[a-f0-9]{12}'
        }
        It 'Should list a module version in the manifest' {
            $Manifest.ModuleVersion | Should BeGreaterThan 0.0.0.0
        }
        It 'Should list an author in the manifest' {
            $Manifest.Author | Should Not BeNullOrEmpty
        }
        It 'Should provide a description in the manifest' {
            $Manifest.Description | Should Not BeNullOrEmpty
        }
        It 'Should require PowerShell version 5.0 or later in the manifest' {
            $Manifest.PowerShellVersion | Should BeGreaterThan 5.0
        }
        It 'Should require CLR version 4 or later in the manifest' {
            $Manifest.CLRVersion | Should BeGreaterThan 4.0
        }
        It 'Should export DscResources in the manifest' {
            $Manifest.DscResourcesToExport | Should Not BeNullOrEmpty
        }
        It 'Should include tags in the manifest' {
            $Manifest.PrivateData.PSData.Tags | Should Not BeNullOrEmpty
        }
        It 'Should include a project URI in the manifest' {
            $Manifest.PrivateData.PSData.ProjectURI | Should Not BeNullOrEmpty
        }
    }

    if ($Manifest.RequiredModules)
    {
        Context "$script:DSCModuleName required modules" {

            It "Should find <ModuleName> : <ModuleVersion> in the PowerShell public gallery" -TestCases $Manifest.RequiredModules {
                param ($ModuleName, $ModuleVersion)

                $discoveredModule = Find-Module -Name $ModuleName -RequiredVersion $ModuleVersion -Repository 'PsGallery'

                $discoveredModule.Name    | Should Be $ModuleName
                $discoveredModule.Version | Should Be $ModuleVersion
            }
        }
    }


    Describe 'Composite Resources' {

        $manifestDscResourceList = $Manifest.DscResourcesToExport

        $moduleDscResourceList = Get-ChildItem -Path "$($script:moduleRoot)\DscResources" -Directory -Exclude 'Resources' |
                            Select-Object -Property BaseName -ExpandProperty BaseName

        It 'Should have all module resources listed in the manifest' {
            $manifestDscResourceList | Should Be $moduleDscResourceList
        }

        $TechnologyRoleFilter = @{
            Browser          = 'IE'
            DotNetFramework  = 'DotNet'
            SqlServer        = 'Database|Instance'
            WindowsDnsServer = 'DNS'
            WindowsFirewall  = 'FW'
            WindowsServer    = 'DC|MS'
            Outlook2013      = 'Outlook2013'
<<<<<<< HEAD
            PowerPoint2013   = 'PowerPoint2013'
=======
            Word2013         = 'Word2013'
>>>>>>> 8a12f76b
        }
        Foreach ($resource in $moduleDscResourceList)
        {
            Context "$resource Composite Resource" {
                $compositeManifestPath = "$($script:moduleRoot)\DscResources\$resource\$resource.psd1"
                $compositeSchemaPath   = "$($script:moduleRoot)\DscResources\$resource\$resource.schema.psm1"

                It "Should have a $resource Composite Resource" {
                    $manifestDscResourceList.Where( {$PSItem -eq $resource}) | Should Not BeNullOrEmpty
                }

                It 'Should be a valid manifest' {
                    {Test-ModuleManifest -Path $compositeManifestPath} | Should Not Throw
                }

                It 'Should contain a schema module' {
                    Test-Path -Path $compositeSchemaPath | Should Be $true
                }

                It 'Should contain a correctly named configuration' {
                    $configurationName = Get-ConfigurationName -FilePath $compositeSchemaPath
                    $configurationName | Should Be $resource
                }

                It "Should match ValidateSet from PowerStig" {
                    $validateSet = Get-StigVersionParameterValidateSet -FilePath $compositeSchemaPath
                    $availableStigVersions = Get-ValidStigVersionNumbers -TechnologyRoleFilter $TechnologyRoleFilter[$resource]
                    $validateSet | Should BeIn $availableStigVersions
                }
            }
        }
    }
}
#endregion Tests
<|MERGE_RESOLUTION|>--- conflicted
+++ resolved
@@ -85,11 +85,8 @@
             WindowsFirewall  = 'FW'
             WindowsServer    = 'DC|MS'
             Outlook2013      = 'Outlook2013'
-<<<<<<< HEAD
             PowerPoint2013   = 'PowerPoint2013'
-=======
             Word2013         = 'Word2013'
->>>>>>> 8a12f76b
         }
         Foreach ($resource in $moduleDscResourceList)
         {

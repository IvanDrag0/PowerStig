# Versions

## Unreleased

* Added the following STIGs
  * Microsoft Outlook 2013 STIG V1R12
<<<<<<< HEAD
* Added the DSC Composite Resource for Windows Outlook2013 STIG
* Added cAdministratorTemplate for applying Office HKCU settings #jjs
=======
  * Microsoft Excel 2013 STIG V1R7
>>>>>>> 8132e58b

## 2.1.0.0

* Migrated Composite resources to the xRegistry resource
* Fixed 2012R2 V-15713 default org setting value
* Updated IE STIGs (V-46477) with the decimal value
* Updated New-StigCheckList to output StigViewer 2.7.1 ckl files
* Added SkipRule functionality to all composite resources
* Added StigData for FireFox STIG V4R21
* Added Sql2012 1.17 to Archive and processed
* Updated Sql2012 1.16 to fix broken rules
* Removed Sql2012 1.14 from archives to comply with n-2 version policy
* Updated data for 2012R2 Stigs to fix broken rules

## 2.0.0.0

* Added a Document module to automatically create a Stig Checklist (EXPERIMENTAL)
* Merged PowerStigDsc into PowerStig so there is only one module to maintain
  * Replaced PowerStig Technology Class with Enumeration
  * Added script module back to manifest
  * Added DotNetFramework composite resource

* Added the following STIGs
  * Windows Server 2012R2 MS STIG V2R13
  * Windows Server 2012R2 DC STIG V2R13
  * Windows 2012 DNS V1R10
  * Windows Domain V2R10
  * Windows Forest V2R8
  * IE11-V1R16

* Corrected parsing of rule V-46477 in the IE STIGs
  * Updated StigData
  * Bug fixes
  * Removed Windows Server 2012R2 MS and DC StigData v2.9

## 1.1.1.0

Update IIS Server STIG V-76723.a with correct value

## 1.1.0.0

Replaced Technology class with enumeration. This breaks PowerStigDsc < 1.1.0.0

Added the following STIGs:

* IIS 8.5 Server STIG V1R3

Updates

* Updated SQL STIG code to account for SQL STIGS being added in PowerStigDsc
* Update to PowerStig.psm1 to fix issue were StigData class was not accessible to PowerStigDsc

## 1.0.0.0

Added the following STIGs:

* Windows Server 2012R2 MS STIG V2R12
* Windows Server 2012R2 DC STIG V2R12
* Windows Server DNS V1R9
* Windows AD Domain V2R9
* IE11 V1R15<|MERGE_RESOLUTION|>--- conflicted
+++ resolved
@@ -4,12 +4,9 @@
 
 * Added the following STIGs
   * Microsoft Outlook 2013 STIG V1R12
-<<<<<<< HEAD
+  * Microsoft Excel 2013 STIG V1R7
 * Added the DSC Composite Resource for Windows Outlook2013 STIG
 * Added cAdministratorTemplate for applying Office HKCU settings #jjs
-=======
-  * Microsoft Excel 2013 STIG V1R7
->>>>>>> 8132e58b
 
 ## 2.1.0.0
 

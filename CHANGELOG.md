--- conflicted
+++ resolved
@@ -2,11 +2,8 @@
 
 ## [Unreleased]
 
-<<<<<<< HEAD
 * Update PowerSTIG to successfully parse/apply SQL Server 2016 Instance V1R10: [#704](https://github.com/microsoft/PowerStig/issues/704)
-=======
 * Update PowerSTIG to successfully parse/apply IIS 10.0 Site/Server V1R2 STIGs: [#699](https://github.com/microsoft/PowerStig/issues/699)
->>>>>>> 1ad616a8
 * Update PowerSTIG to successfully parse Microsoft Windows 10 STIG - Ver 1, Rel 23: [#678](https://github.com/microsoft/PowerStig/issues/678)
 * Update PowerSTIG to successfully parse/apply Windows Server 2019 Instance Ver. 1 Rel. 5: [#683](https://github.com/microsoft/PowerStig/issues/683)
 * Update PowerSTIG to successfully parse/apply Windows 2016 DC/MS Version 1, Rev 12: [#681](https://github.com/microsoft/PowerStig/issues/681)

--- conflicted
+++ resolved
@@ -4,11 +4,8 @@
 
 * Added the following STIGs
   * Microsoft Outlook 2013 STIG V1R12
-<<<<<<< HEAD
   * Microsoft PowerPoint 2013 Stig V1R6
-=======
   * Microsoft Excel 2013 STIG V1R7
->>>>>>> 8132e58b
 
 ## 2.1.0.0
 

--- conflicted
+++ resolved
@@ -2,20 +2,12 @@
 
 ## [Unreleased]
 
-<<<<<<< HEAD
-* Update PowerSTIG to successfully parse/apply MS SQL Server 2012 Instance Ver. 1 Rel. 20: [#639](https://github.com/microsoft/PowerStig/issues/639)
-* Update PowerSTIG to successfully parse/apply MS SQL Server 2016 Instance Ver. 1 Rel. 9: [#636](https://github.com/microsoft/PowerStig/issues/636)
-* Update PowerSTIG to successfully parse/apply Windows Server 2012 DNS STIG - Ver 1, Rel 14:  [#633](https://github.com/microsoft/PowerStig/issues/633)
-* Update PowerSTIG to parse/convert the Vmware Vsphere 6.5 STIG V1R4: [#634](https://github.com/microsoft/PowerStig/issues/634)
-* Update PowerSTIG to successfully parse Microsoft Windows 10 STIG - Ver 1, Rel 23: [678](https://github.com/microsoft/PowerStig/issues/678)
-=======
 * Update PowerSTIG to successfully parse/apply IIS Site/Server V1R11 STIGs: [#702](https://github.com/microsoft/PowerStig/issues/702)
 * Update PowerSTIG to successfully parse/apply Microsoft Internet Explorer 11 STIG - Ver 1, Rel 19: [#707](https://github.com/microsoft/PowerStig/issues/707)
 * Update PowerSTIG to successfully parse/apply Microsoft Windows 2012 Server DNS - V1R15: [#696](https://github.com/microsoft/PowerStig/issues/696)
 * Update PowerSTIG to successfully parse/apply SQL Server 2016 Instance V1R10: [#704](https://github.com/microsoft/PowerStig/issues/704)
 * Update PowerSTIG to successfully parse/apply IIS 10.0 Site/Server V1R2 STIGs: [#699](https://github.com/microsoft/PowerStig/issues/699)
 * Update PowerSTIG to successfully parse Microsoft Windows 10 STIG - Ver 1, Rel 23: [#678](https://github.com/microsoft/PowerStig/issues/678)
->>>>>>> 713a375a
 * Update PowerSTIG to successfully parse/apply Windows Server 2019 Instance Ver. 1 Rel. 5: [#683](https://github.com/microsoft/PowerStig/issues/683)
 * Update PowerSTIG to successfully parse/apply Windows 2016 DC/MS Version 1, Rev 12: [#681](https://github.com/microsoft/PowerStig/issues/681)
 * Update PowerSTIG to successfully parse/apply Windows 2012 R2 MS Version 2, Rev 19: [#676](https://github.com/microsoft/PowerStig/issues/676)

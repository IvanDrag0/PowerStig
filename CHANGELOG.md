# Versions

## Unreleased

* Added the following STIGs
  * Microsoft Outlook 2013 STIG V1R12
  * Microsoft PowerPoint 2013 Stig V1R6
  * Microsoft Excel 2013 STIG V1R7
<<<<<<< HEAD
* Added the DSC Composite Resource for Windows Outlook2013 STIG
* Added cAdministratorTemplate for applying Office HKCU settings #jjs
=======
  * Microsoft Word 2013 STIG V1R6
>>>>>>> b9d23eac

## 2.1.0.0

* Migrated Composite resources to the xRegistry resource
* Fixed 2012R2 V-15713 default org setting value
* Updated IE STIGs (V-46477) with the decimal value
* Updated New-StigCheckList to output StigViewer 2.7.1 ckl files
* Added SkipRule functionality to all composite resources
* Added StigData for FireFox STIG V4R21
* Added Sql2012 1.17 to Archive and processed
* Updated Sql2012 1.16 to fix broken rules
* Removed Sql2012 1.14 from archives to comply with n-2 version policy
* Updated data for 2012R2 Stigs to fix broken rules

## 2.0.0.0

* Added a Document module to automatically create a Stig Checklist (EXPERIMENTAL)
* Merged PowerStigDsc into PowerStig so there is only one module to maintain
  * Replaced PowerStig Technology Class with Enumeration
  * Added script module back to manifest
  * Added DotNetFramework composite resource

* Added the following STIGs
  * Windows Server 2012R2 MS STIG V2R13
  * Windows Server 2012R2 DC STIG V2R13
  * Windows 2012 DNS V1R10
  * Windows Domain V2R10
  * Windows Forest V2R8
  * IE11-V1R16

* Corrected parsing of rule V-46477 in the IE STIGs
  * Updated StigData
  * Bug fixes
  * Removed Windows Server 2012R2 MS and DC StigData v2.9

## 1.1.1.0

Update IIS Server STIG V-76723.a with correct value

## 1.1.0.0

Replaced Technology class with enumeration. This breaks PowerStigDsc < 1.1.0.0

Added the following STIGs:

* IIS 8.5 Server STIG V1R3

Updates

* Updated SQL STIG code to account for SQL STIGS being added in PowerStigDsc
* Update to PowerStig.psm1 to fix issue were StigData class was not accessible to PowerStigDsc

## 1.0.0.0

Added the following STIGs:

* Windows Server 2012R2 MS STIG V2R12
* Windows Server 2012R2 DC STIG V2R12
* Windows Server DNS V1R9
* Windows AD Domain V2R9
* IE11 V1R15<|MERGE_RESOLUTION|>--- conflicted
+++ resolved
@@ -6,12 +6,9 @@
   * Microsoft Outlook 2013 STIG V1R12
   * Microsoft PowerPoint 2013 Stig V1R6
   * Microsoft Excel 2013 STIG V1R7
-<<<<<<< HEAD
 * Added the DSC Composite Resource for Windows Outlook2013 STIG
-* Added cAdministratorTemplate for applying Office HKCU settings #jjs
-=======
+* Added PolicyFileEditor for applying Office HKCU settings #jjs
   * Microsoft Word 2013 STIG V1R6
->>>>>>> b9d23eac
 
 ## 2.1.0.0
 

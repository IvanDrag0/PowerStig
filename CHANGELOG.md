--- conflicted
+++ resolved
@@ -2,13 +2,9 @@
 
 ## [Unreleased]
 
-<<<<<<< HEAD
-* Update PowerSTIG to successfully parse/apply Microsoft Windows 2012 Server DNS - V1R15: [696](https://github.com/microsoft/PowerStig/issues/696)
-* Update PowerSTIG to successfully parse Microsoft Windows 10 STIG - Ver 1, Rel 23: [678](https://github.com/microsoft/PowerStig/issues/678)
-=======
+* Update PowerSTIG to successfully parse/apply Microsoft Windows 2012 Server DNS - V1R15: [#696](https://github.com/microsoft/PowerStig/issues/696)
 * Update PowerSTIG to successfully parse/apply IIS 10.0 Site/Server V1R2 STIGs: [#699](https://github.com/microsoft/PowerStig/issues/699)
 * Update PowerSTIG to successfully parse Microsoft Windows 10 STIG - Ver 1, Rel 23: [#678](https://github.com/microsoft/PowerStig/issues/678)
->>>>>>> 1ad616a8
 * Update PowerSTIG to successfully parse/apply Windows Server 2019 Instance Ver. 1 Rel. 5: [#683](https://github.com/microsoft/PowerStig/issues/683)
 * Update PowerSTIG to successfully parse/apply Windows 2016 DC/MS Version 1, Rev 12: [#681](https://github.com/microsoft/PowerStig/issues/681)
 * Update PowerSTIG to successfully parse/apply Windows 2012 R2 MS Version 2, Rev 19: [#676](https://github.com/microsoft/PowerStig/issues/676)
